--- conflicted
+++ resolved
@@ -308,20 +308,12 @@
 	}, nil
 }
 
-<<<<<<< HEAD
 func printSubscribeResponse(printPrefix string, subResp *gnmi.SubscribeResponse) {
 	switch resp := subResp.Response.(type) {
 	case *gnmi.SubscribeResponse_Update:
 		if viper.GetString("format") == "textproto" {
 			fmt.Printf("%s\n", indent(printPrefix, proto.MarshalTextString(subResp)))
 			return
-=======
-func printSubscribeResponse(printPrefix string, resp *gnmi.SubscribeResponse_Update) {
-	if viper.GetBool("raw") {
-		data, err := json.MarshalIndent(resp.Update, printPrefix, "  ")
-		if err != nil {
-			logger.Println(err)
->>>>>>> 8a7d8325
 		}
 		fmt.Printf("%supdate received at %s\n", printPrefix, time.Now().Format(time.RFC3339Nano))
 		msg := new(msg)
@@ -349,12 +341,6 @@
 		}
 		dMsg, err := json.MarshalIndent(msg, printPrefix, "  ")
 		if err != nil {
-<<<<<<< HEAD
-			log.Printf("error marshling json msg:%v", err)
-			return
-		}
-		fmt.Printf("%s%s\n", printPrefix, string(dMsg))
-=======
 			logger.Println(err)
 		}
 
@@ -372,6 +358,5 @@
 	if err != nil {
 		logger.Printf("error marshling json msg:%v", err)
 		return
->>>>>>> 8a7d8325
 	}
 }